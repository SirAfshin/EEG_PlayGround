--- conflicted
+++ resolved
@@ -107,6 +107,11 @@
     # sys.exit()
 
 
+    # plt.imshow(dataset[0][0][0])
+    # plt.show()
+    # sys.exit()
+
+
     # Split train val test 
     split_type = 'group_by_trial'
     if split_type == 'group_by_trial':
@@ -224,11 +229,7 @@
     device = torch.device("cuda" if torch.cuda.is_available() else "cpu")
     print(f"Using device: {device}")
     
-<<<<<<< HEAD
-    num_epochs = 5 # 300 500 600 800
-=======
     num_epochs = 60 # 300 500 600 800
->>>>>>> 19df60a0
     model_name = dataset_name + "_" + model.__class__.__name__  
 
     print(f"Start training for {num_epochs} epoch")
