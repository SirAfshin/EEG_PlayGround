--- conflicted
+++ resolved
@@ -76,7 +76,6 @@
     # print(dataset[0][0].shape)
     # print(dataset[0][1])
 
-<<<<<<< HEAD
     import matplotlib.pyplot as plt
 
     # Number of images
@@ -99,12 +98,10 @@
 
     sys.exit()
 
-=======
     # sys.exit()
     # plt.imshow(dataset[0][0][0])
     # plt.show()
     # sys.exit()
->>>>>>> 19df60a0
 
     # Split train val test 
     split_type = 'group_by_trial'
